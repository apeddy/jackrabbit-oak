--- conflicted
+++ resolved
@@ -21,8 +21,6 @@
     <fieldType name="descendent_path" class="solr.TextField">
       <analyzer type="index">
         <tokenizer class="solr.PathHierarchyTokenizerFactory" delimiter="/" />
-        <filter class="solr.PatternCaptureGroupFilterFactory" pattern="((/).*)" preserve_original="false"/>
-        <filter class="solr.RemoveDuplicatesTokenFilterFactory" />
       </analyzer>
       <analyzer type="query">
         <tokenizer class="solr.KeywordTokenizerFactory" />
@@ -102,11 +100,10 @@
     <field name="path_child" type="children_path" indexed="true" stored="false"/>
     <field name="path_anc" type="parent_path" indexed="true" stored="false"/>
     <field name="path_des" type="descendent_path" indexed="true" stored="false"/>
+    <field name="ignored" type="ignored" multiValued="true"/>
     <field name="catch_all" type="text_general" indexed="true" stored="false" multiValued="true"/>
+    <field name="_version_" type="long" indexed="true" stored="true"/>
     <field name=":path" type="string" indexed="true" stored="false"/>
-<<<<<<< HEAD
-    <field name="_version_" type="long" indexed="true" stored="true"/>
-=======
 
     <dynamicField name="*_i"  type="int"    indexed="true"  stored="true"/>
     <dynamicField name="*_is" type="int"    indexed="true"  stored="true"  multiValued="true"/>
@@ -134,13 +131,12 @@
 
     <dynamicField name="*_pi"  type="pint"    indexed="true"  stored="true"/>
     <dynamicField name="*_c"   type="currency" indexed="true"  stored="true"/>
->>>>>>> 0ad08463
     <dynamicField name="*" type="text_general" indexed="true" stored="true" multiValued="true"/>
   </fields>
   <uniqueKey>path_exact</uniqueKey>
   <copyField source="path_exact" dest="path_anc"/>
   <copyField source="path_exact" dest="path_des"/>
   <copyField source="path_exact" dest="path_child"/>
-  <copyField source="path_exact" dest=":path"/>
+    <copyField source="path_exact" dest=":path"/>
   <copyField source="*" dest="catch_all"/>
 </schema>